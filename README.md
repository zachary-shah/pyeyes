# pyeyes

Pyeyes is a n-dimensional data visualization tool for comparing images. Especially designed as an MRI visualization tool, inspired by FSLEyes.

## Installation
You can create the relevant conda environment using mamba:
```
mamba env create -n pyeyes --file env.yml
```

Activate the installed environment:
```
mamba activate pyeyes
```

## Example scripts

Under `/tests`, run `compare_diffusion.py` to see diffusion weighted image example. Run `compare_mrf.py` to see MRF example (Note: offical MRF colormap implementation still a TODO.)

# Contributing

Before contributing, run
```bash
pre-commit install
```

## Feature List
- [x] select value dimensions (default x, y)
- [x] slicer dimensions
- [x] allow for categorical dimensions
- [x] toggle real, im, mag, phase
- [x] control contrast (vmin/vmax)
- [x] select colormap
- [x] select width, height to crop image to
- [x] toggle select which images to display
- [ ] toggle difference maps
    - [ ] select reference for difference map
    - [ ] select difference maps
- [ ] toggle ROI selection
    - [ ] select ROI center
    - [ ] select ROI height, width
<<<<<<< HEAD
- [x] Add MRF color maps
- [ ] Export figure
- [ ] Export figure-generating config
=======
- [ ] Add MRF color maps
- [ ] Export figure 
- [ ] Export figure-generating config
- [ ] Add a colorbar
>>>>>>> a539945a
<|MERGE_RESOLUTION|>--- conflicted
+++ resolved
@@ -39,13 +39,6 @@
 - [ ] toggle ROI selection
     - [ ] select ROI center
     - [ ] select ROI height, width
-<<<<<<< HEAD
 - [x] Add MRF color maps
 - [ ] Export figure
 - [ ] Export figure-generating config
-=======
-- [ ] Add MRF color maps
-- [ ] Export figure 
-- [ ] Export figure-generating config
-- [ ] Add a colorbar
->>>>>>> a539945a
